import { unstable_useRefreshRoot as useRefreshRoot } from 'next/streaming';
import Autocomplete from './ReactAutocomplete.client';
import { TextField } from '@mui/material';
import InputAdornment from '@mui/material/InputAdornment';
import { useCallback, useEffect, useRef, useMemo } from 'react';
import DialogueModal from '../Modals/DialogueModalContainer.client';

import HelpText from './HelpText.js';

const HelpButton = () => (
    <div className="button-outline">
        <span>?</span>
    </div>
);

const FilterExpr = ({ query, columns, completions }) => {
    const refresh = useRefreshRoot();
    const filter = useRef();
    const onKeyPress = useCallback((e) => {
        if (e.key === 'Enter') {
            refresh({
                    query: {
                        ...query,
                        whereExpr: filter?.current?.value,
                        offset: 0,
                    },
            });
        }
    }, [query, refresh]);

    const applyFilter = useCallback((e) => {
        refresh({
            query: {
                ...query,
                whereExpr: filter?.current?.value,
                offset: 0,
            },
        });
    }, [query, refresh]);

    useEffect(() => {
        filter.current.value = query?.whereExpr || '';
    }, [query]);

    const onChangeSelect = useCallback((trigger, slug) => {
	if (trigger === '{') {
	    return `{${slug}}`;
<<<<<<< HEAD
	}
	else return `${trigger}${slug}`;
=======
	} else if (trigger.endsWith('.')) {
	    return `${trigger}${slug}`;
	} else {
	    return ` ${slug}`;
	}
>>>>>>> 2e7e0a1b
    }, [query, refresh]);

    const triggers = useMemo(() => {
	return ["{"].concat(Object.keys(completions));
    }, [completions]);

    const options = useMemo(() => {
	return {
	    "{": columns.map(name => `"${name}"`),
	    ...completions,
	};
    }, [completions, columns]);

    return (
        <>
            <Autocomplete
                defaultValue={query?.whereExpr || ''}
                trigger={triggers}
                options={options}
                changeOnSelect={onChangeSelect}
                matchAny={true}
                regex={'^[a-zA-Z0-9_\\-\\"\\ ]+$'}
                spacer={''}
                maxOptions={0}
                spaceRemovers={['.']}
                placeholder={`e.g.: {"column name"} > 0.5`}
                id="filter"
                onKeyPress={onKeyPress}
                applyFilter={applyFilter}
                refInput={filter}
            />
            <DialogueModal fullScreen={false} toggleElement={<HelpButton />}>
                <HelpText />
            </DialogueModal>
        </>
    );
};

export default FilterExpr;<|MERGE_RESOLUTION|>--- conflicted
+++ resolved
@@ -45,16 +45,11 @@
     const onChangeSelect = useCallback((trigger, slug) => {
 	if (trigger === '{') {
 	    return `{${slug}}`;
-<<<<<<< HEAD
-	}
-	else return `${trigger}${slug}`;
-=======
 	} else if (trigger.endsWith('.')) {
 	    return `${trigger}${slug}`;
 	} else {
 	    return ` ${slug}`;
 	}
->>>>>>> 2e7e0a1b
     }, [query, refresh]);
 
     const triggers = useMemo(() => {
