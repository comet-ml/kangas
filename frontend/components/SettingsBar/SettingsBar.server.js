import MatrixSelect from './MatrixSelect.client';
import DialogueModal from '../Modals/DialogueModalContainer.client';
import SelectRow from './SelectRow.client';
import RefreshButton from './RefreshButton.client';
import config from '../../config';


const KangasButton = () => (
    <div className="button-outline">
        <img src="/favicon.png" />
        <span>Kangas</span>
    </div>
);

const StatusText = ({ status }) => {
    const items = Object.keys(status.data).map(item => (
	    <li className="kangas-list-item">
	      <span className="kangas-item">{item}</span>: <span className="kangas-value">{status.data[item]}</span>
	    </li>));

    return(
	    <div>
	       <h1 className="kangas-title">&#129432; Kangas DataGrid</h1>
	       <hr/>
               <p className="kangas-text">© 2022 Kangas DataGrid Development Team</p>
	       <div className="kangas-text">
	         {items}
	       </div>
            <p className="kangas-text">For help, contributions, examples, and discussions, see: <a href="https://www.github.com/comet-ml/kangas" target="_blank">github.com/comet-ml/kangas</a></p>
	    <p className="kangas-text">Consider giving us a github <span className="kangas-item">&#10029;</span>!</p>
	   </div>
	  );
};

<<<<<<< HEAD
const SettingsBarServer = ({ query, matrices, columns, options, status='loading' }) => {
=======
const SettingsBarServer = ({ query, matrices, columns, options, status, completions }) => {
>>>>>>> fd872d3a
    return (
        <div id="settings-bar">
            <div id="nav-bar-1">
                <DialogueModal fullScreen={false} toggleElement={<KangasButton />}>
                    <StatusText status={status} />
                </DialogueModal>
                <div id="matrix-select" className="select-row">
                    <MatrixSelect query={query} options={matrices} />
                    <RefreshButton query={query} />
                </div>
            </div>
            <div id="nav-bar">
                <SelectRow columns={columns} query={query} options={options} completions={completions} />
            </div>
        </div>
    );
};

export default SettingsBarServer;<|MERGE_RESOLUTION|>--- conflicted
+++ resolved
@@ -32,11 +32,7 @@
 	  );
 };
 
-<<<<<<< HEAD
-const SettingsBarServer = ({ query, matrices, columns, options, status='loading' }) => {
-=======
-const SettingsBarServer = ({ query, matrices, columns, options, status, completions }) => {
->>>>>>> fd872d3a
+const SettingsBarServer = ({ query, matrices, columns, options, status='loading', completions }) => {
     return (
         <div id="settings-bar">
             <div id="nav-bar-1">
