--- conflicted
+++ resolved
@@ -32,11 +32,7 @@
 	  );
 };
 
-<<<<<<< HEAD
-const SettingsBarServer = ({ query, matrices, columns, options, status, completions }) => {
-=======
 const SettingsBarServer = ({ query, matrices, columns, options, status='loading', completions }) => {
->>>>>>> 2e7e0a1b
     return (
         <div id="settings-bar">
             <div id="nav-bar-1">
