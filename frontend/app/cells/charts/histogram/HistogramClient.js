--- conflicted
+++ resolved
@@ -1,9 +1,5 @@
 'use client';
 
-<<<<<<< HEAD
-=======
-import dynamic from "next/dynamic";
->>>>>>> 12c6f7d7
 import classNames from 'classnames/bind';
 import styles from '../Charts.module.scss'
 import { useEffect, useMemo, useState } from 'react';
@@ -11,11 +7,10 @@
 import { getColor } from '../../../../lib/generateChartColor';
 import formatValue from '../../../../lib/formatValue';
 const Plot = dynamic(() => import("react-plotly.js"), {
-    suspense: true,
+    ssr: false
   });
 
 const cx = classNames.bind(styles);
-const Plot = dynamic(() => import("react-plotly.js"), { ssr: false, });
 
 const HistogramLayout = {
     paper_bgcolor: 'rgba(0,0,0,0)',
