'use client';

import { useCallback, useMemo, useEffect, useRef, useState, useContext, useLayoutEffect } from 'react';
import { CanvasContext } from '../../../contexts/CanvasContext';
import useLabels from '../../../../lib/hooks/useLabels';
import { getColor, getContrastingColor } from '../../../../lib/generateChartColor';
import truncateValue from '../../../../lib/truncateValue';
import { processMask, drawMarker } from '../../../../lib/canvas';
import styles from './ImageCanvas.module.scss';
import classNames from 'classnames/bind';
const cx = classNames.bind(styles);


const ImageCanvasOutputClient = ({ assetId, dgid, timestamp, imageSrc }) => {
    const containerRef = useRef();
    const labelCanvas = useRef();
    const img = useRef();
    const [loaded, setLoaded] = useState(false);

    const {
	layers,
        score,
        hiddenLabels,
    } = useLabels({ assetId, timestamp, dgid });

    const [dimensions, setDimensions] = useState({ height: 400, width: 400 });
    const { settings, isGroup } = useContext(CanvasContext);
    const zoom = useMemo(() => {
        if (isGroup) return 1;
        else return Math.max(settings?.zoom ?? 1, 1);
    }, [settings?.zoom]);
    const smooth = useMemo(() => settings?.smooth ?? true, [settings?.smooth]);
    const gray = useMemo(() => settings?.gray ?? false, [settings?.gray]);


    const isVertical = useMemo(() => dimensions?.height > dimensions?.width, [dimensions]);
    const imageScale = useMemo(() => {
        if (!loaded) return 1;

        if (isVertical) {
            return ( 400 / dimensions?.height ) * ( zoom ?? 1 );
        }
        else {
            return ( 400 / dimensions?.width ) * ( zoom ?? 1 );
        }
    }, [settings?.zoom, isVertical, loaded, zoom, isGroup, dimensions]);


    const imgDims = useMemo(() => {
        return {
            height: Math.round( dimensions.height * imageScale ) || 400,
            width: Math.round( dimensions.width * imageScale ) || 400
        };
    }, [dimensions, imageScale]);


    const drawLabels = useCallback(() => {
        if (layers) {
            const alpha = 200; // get from slider?
            const ctx = labelCanvas.current.getContext("2d");
            ctx.font = "18px serif";
            ctx.textBaseline = "bottom";
            ctx.clearRect(0, 0, imgDims.width, imgDims.height);
            // Display any masks first:
	    for (let layer of layers) {
		for (let annotation of layer?.data) {
                    if (annotation.mask) {
			console.log("drawing mask!");
			processMask(ctx, annotation, imgDims, hiddenLabels, score, alpha);
                    }
		}
	    }
            // Next, draw all other annotations:
	    for (let layer of layers) {
	     for (let annotation of layer?.data) {
                if (annotation.score && annotation.score <= score) continue;
                if (!!annotation.points) {
                    const points = annotation.points;
                    if (!hiddenLabels?.[annotation.label]) {
                        for (let r = 0; r < points.length; r++) {
                            const region = points[r];
                            ctx.fillStyle = getColor(
                                annotation.label
                            );
                            ctx.beginPath();
                            ctx.moveTo(
                                region[0] * imageScale,
                                region[1] * imageScale
                            );
                            for (let i = 2; i < region.length; i += 2) {
                                ctx.lineTo(
                                    region[i] * imageScale,
                                    region[i + 1] * imageScale
                                );
                            }
                            ctx.closePath();
                            ctx.fill();
                        }
                    }
                } else if (!!annotation.boxes) {
                    const boxes = annotation.boxes;
                    if (!hiddenLabels?.[annotation.label]) {
                        for (let r = 0; r < boxes.length; r++) {
                            const [x1, y1, x2, y2] = boxes[r];
                            ctx.strokeStyle = getColor(
                                annotation.label
                            );
                            if (r === 0) {
                                let text = null;

                                if (typeof annotation.score !== null)
                                    text = `${annotation.label}: ${truncateValue(annotation.score)}`;
                                else
                                    text = `${annotation.label}`;

                                const fontMetrics = ctx.measureText(text);
                                const startX = x1 * imageScale - 1;
                                const startY = y1 * imageScale;
                                const border = 5;
                                const width = fontMetrics.width + border * 2;
                                const height = fontMetrics.fontBoundingBoxAscent + fontMetrics.fontBoundingBoxDescent + border * 2;

                                // Draw text background box
                                ctx.fillStyle = ctx.strokeStyle;
                                ctx.lineWidth = 1;
                                ctx.beginPath();
                                ctx.moveTo(startX, startY);
                                ctx.lineTo( startX, startY - height);
                                ctx.lineTo( startX + width, startY - height);
                                ctx.lineTo( startX + width, startY);
                                ctx.closePath();
                                ctx.fill();

                                // Draw the label:
                                ctx.fillStyle = getContrastingColor(ctx.strokeStyle);
                                ctx.fillText(text, startX + border, startY - border);
                            }
                            // Draw the bounding box
                            ctx.lineWidth = 3;
                            ctx.beginPath();
                            ctx.moveTo(x1 * imageScale, y1 * imageScale);
                            ctx.lineTo((x1 + x2) * imageScale, y1 * imageScale);
                            ctx.lineTo((x1 + x2) * imageScale, (y1 + y2) * imageScale);
                            ctx.lineTo(x1 * imageScale, (y1 + y2) * imageScale);
                            ctx.closePath();
                            ctx.stroke();
                        }
                    }
                } else if (annotation.lines) {
                    const lines = annotation.lines;
                    if (!hiddenLabels?.[annotation.label]) {
                        for (let r = 0; r < lines.length; r++) {
                            const [x1, y1, x2, y2] = lines[r];
                            ctx.strokeStyle = getColor(
                                annotation.label
                            );
                            ctx.lineWidth = 3;
                            ctx.beginPath();
                            ctx.moveTo(x1 * imageScale, y1 * imageScale);
                            ctx.lineTo(x2 * imageScale, y2 * imageScale);
                            ctx.stroke();
                        }
                    }
                } else if (annotation.markers) {
                    const markers = annotation.markers;
                    let marker = null;
                    if (!hiddenLabels?.[annotation.label]) {
                        for (let r = 0; r < markers.length; r++) {
                            const marker = markers[r];
                            marker.color = getColor(
                                annotation.label
                            );
                            drawMarker(ctx, marker, marker.x * imageScale, marker.y * imageScale);
                        }
                    }
                } else if (annotation.mask) {
                    // skip here; already drawn
                } else {
                    console.log(`unknown annotation type: ${annotation}`);
                }
             }
	    }
        }
    }, [imageScale, score, hiddenLabels, layers, imgDims]);


    const onLoad = useCallback((e) => {
        setDimensions({
            width: e.target.naturalWidth,
            height: e.target.naturalHeight
        });
        setLoaded(true);
    }, []);


    useEffect(() => {
        if (loaded) {
            labelCanvas.current.width = imgDims.width;
            labelCanvas.current.height = imgDims.height;
            
            if (isGroup) {
                containerRef.current.style.width = `${imgDims.width}px`;
                containerRef.current.style.height = `${imgDims.height}px`;
            }
        }
<<<<<<< HEAD
    }, [imgDims, isGroup])
=======
    }, [imgDims]);
>>>>>>> 7cf50f4a

    useEffect(() => {
        if (loaded) {
            drawLabels();
        }
    }, [loaded, drawLabels]);

    return (
        <div className={cx('canvas-container', { vertical: isVertical, horizontal: !isVertical, grouped: isGroup })} ref={containerRef}>
            <canvas
                className={cx(['output', 'canvas'], { vertical: isVertical, horizontal: !isVertical, single: !isGroup })} ref={labelCanvas}
            />
            <img
                className={cx(
                    ['output', 'image'],
                    {
                        vertical: isVertical,
                        horizontal: !isVertical,
                        pixelated: !smooth,
                        grayscale: gray,
                        single: !isGroup
                    }
                )}
                ref={img}
                src={imageSrc}
                loading="lazy"
                height={imgDims?.height}
                width={imgDims?.width}
                onLoad={onLoad}
            />
        </div>
    )

}

export default ImageCanvasOutputClient;


// for dev, add this to <canvas> title={`asset: ${assetId} imscale: ${imageScale} cd: ${labelCanvas.current?.height} x ${labelCanvas.current?.width} id: ${img.current?.height} x ${img.current?.width}`}<|MERGE_RESOLUTION|>--- conflicted
+++ resolved
@@ -203,11 +203,7 @@
                 containerRef.current.style.height = `${imgDims.height}px`;
             }
         }
-<<<<<<< HEAD
     }, [imgDims, isGroup])
-=======
-    }, [imgDims]);
->>>>>>> 7cf50f4a
 
     useEffect(() => {
         if (loaded) {
