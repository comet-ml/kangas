'use client';

import fetchTimestamp from "@kangas/lib/fetchTimestamp";
import useQueryParams from "@kangas/lib/hooks/useQueryParams";
<<<<<<< HEAD
import { useCallback, useContext, useEffect, useRef } from "react";
import { ViewContext } from "./contexts/ViewContext";
=======
import { useCallback, useEffect, useRef, useContext } from "react";
import { ConfigContext } from "@kangas/app/contexts/ConfigContext";
>>>>>>> c86bb9eb

const Polling = ({ children }) => {
    const { config } = useContext(ConfigContext);
    const { params, updateParams } = useQueryParams();
    const { shouldPoll } = useContext(ViewContext);
    const interval = useRef();

    const checkTimestamp = useCallback(async () => {
        console.log(`trying to poll: ${shouldPoll}`)
        if (!params?.datagrid || !shouldPoll) return;

        const mostRecent = await fetchTimestamp(params.datagrid, false);

        if (params?.timestamp != mostRecent) {
<<<<<<< HEAD
            updateParams({ timestamp: mostRecent })
        }
    }, [params?.datagrid, params?.timestamp, updateParams, shouldPoll])

    useEffect(() => {
        if (!params?.timestamp) {
            checkTimestamp();
        } else {
            if (!!interval.current) clearInterval(interval.current);

            interval.current = setInterval(checkTimestamp, 15000);
        }

        return () => clearInterval(interval.current);
      }, [checkTimestamp, params?.timestamp]);
      
=======
            updateParams({ timestamp: mostRecent });
        }
    }, [params?.datagrid, params?.timestamp, updateParams]);

    useEffect(() => {
	// If disabled, don't start
	if (!config.dynamic) return;

        if (!!interval.current) clearInterval(interval.current);

        interval.current = setInterval(checkTimestamp, 10000);

        return () => clearInterval(interval.current);
    }, [checkTimestamp]);

>>>>>>> c86bb9eb

      return (
        <>
            { children }
        </>
      );
};

export default Polling;<|MERGE_RESOLUTION|>--- conflicted
+++ resolved
@@ -2,28 +2,20 @@
 
 import fetchTimestamp from "@kangas/lib/fetchTimestamp";
 import useQueryParams from "@kangas/lib/hooks/useQueryParams";
-<<<<<<< HEAD
 import { useCallback, useContext, useEffect, useRef } from "react";
 import { ViewContext } from "./contexts/ViewContext";
-=======
-import { useCallback, useEffect, useRef, useContext } from "react";
-import { ConfigContext } from "@kangas/app/contexts/ConfigContext";
->>>>>>> c86bb9eb
 
 const Polling = ({ children }) => {
-    const { config } = useContext(ConfigContext);
     const { params, updateParams } = useQueryParams();
     const { shouldPoll } = useContext(ViewContext);
     const interval = useRef();
 
     const checkTimestamp = useCallback(async () => {
-        console.log(`trying to poll: ${shouldPoll}`)
         if (!params?.datagrid || !shouldPoll) return;
 
         const mostRecent = await fetchTimestamp(params.datagrid, false);
 
         if (params?.timestamp != mostRecent) {
-<<<<<<< HEAD
             updateParams({ timestamp: mostRecent })
         }
     }, [params?.datagrid, params?.timestamp, updateParams, shouldPoll])
@@ -40,24 +32,6 @@
         return () => clearInterval(interval.current);
       }, [checkTimestamp, params?.timestamp]);
       
-=======
-            updateParams({ timestamp: mostRecent });
-        }
-    }, [params?.datagrid, params?.timestamp, updateParams]);
-
-    useEffect(() => {
-	// If disabled, don't start
-	if (!config.dynamic) return;
-
-        if (!!interval.current) clearInterval(interval.current);
-
-        interval.current = setInterval(checkTimestamp, 10000);
-
-        return () => clearInterval(interval.current);
-    }, [checkTimestamp]);
-
->>>>>>> c86bb9eb
-
       return (
         <>
             { children }
