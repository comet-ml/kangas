--- conflicted
+++ resolved
@@ -100,11 +100,7 @@
     return json.dumps(metadata, cls=_createAssetEncoder(datagrid))
 
 
-<<<<<<< HEAD
-class DataGrid:
-=======
 class DataGrid():
->>>>>>> d8d0d8ea
     """
     DataGrid instances have the following atrributes:
 
@@ -2065,7 +2061,6 @@
                         [minimum, maximum, avg, variance, total, None, None, col_name]
                     )
 
-<<<<<<< HEAD
             elif col_type == "VECTOR":
                 rows = self.conn.execute(
                     "SELECT {field_name} from datagrid;".format(field_name=field_name)
@@ -2157,50 +2152,6 @@
                                 col_name,
                             ]
                         )
-=======
-            elif col_type == "JSON":
-                if SAVE_JSON_METADATA:
-                    rows = self.conn.execute(
-                        "SELECT {field_name} from datagrid;".format(
-                            field_name=field_name
-                        )
-                    )
-                    fields = {}
-                    values = defaultdict(set)
-                    for row in rows:
-                        # get key, type from all rows for fields
-                        if row[0]:
-                            json_data = json.loads(row[0])
-                            # FIXME: check if match previous uses
-                            # FIXME: better be a dict
-                            for key in json_data:
-                                qbtype = self._get_qbtype(json_data[key])
-                                if qbtype:
-                                    # text, number, boolean, and list-of-text
-                                    fields[key] = {"type": qbtype}
-                                    if qbtype == "text":
-                                        values[key].add(json_data[key])
-                                    elif qbtype == "list-of-text":
-                                        for text in json_data[key]:
-                                            values[key].add(text)
-
-                        for key in values:
-                            fields[key]["values"] = sorted(list(values[key]))
-
-                    # min, max, avg, variance, total, stddev, other, name
-                    data.append(
-                        [
-                            None,
-                            None,
-                            None,
-                            None,
-                            None,
-                            None,
-                            str(fields),
-                            col_name,
-                        ]
-                    )
->>>>>>> d8d0d8ea
 
             elif col_type == "DATETIME":
                 row = self.conn.execute(
