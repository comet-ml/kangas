# -*- coding: utf-8 -*-
######################################################
#     _____                  _____      _     _      #
#    (____ \       _        |  ___)    (_)   | |     #
#     _   \ \ ____| |_  ____| | ___ ___ _  _ | |     #
#    | |  | )/ _  |  _)/ _  | |(_  / __) |/ || |     #
#    | |__/ ( ( | | | ( ( | | |__| | | | ( (_| |     #
#    |_____/ \_||_|___)\_||_|_____/|_| |_|\____|     #
#                                                    #
#    Copyright (c) 2022 Kangas Development Team      #
#    All rights reserved                             #
######################################################

import csv
import html
import json
import logging
import math
import numbers
import os
import sqlite3
import tempfile
import urllib
import webbrowser
from collections import defaultdict

import tqdm

from ..utils import _in_colab_environment, _in_jupyter_environment
from .base import Asset
from .serialize import ASSET_TYPE_MAP, DATAGRID_TYPES
from .utils import (
    RESERVED_NAMES,
    apply_converters,
    convert_row_dict,
    convert_string_to_value,
    convert_to_type,
    convert_to_value,
    create_columns,
    download_filename,
    generate_thumbnail,
    is_null,
    make_dict_factory,
    pytype_to_dgtype,
    sanitize_name,
)

LOGGER = logging.getLogger(__name__)
VERSION = 1
SAVE_JSON_METADATA = False


def _convert_setting(value, desired_type):
    if value is None:
        return None
    elif desired_type == int:
        return int(value)
    elif desired_type == bool:
        return bool(value)
    elif desired_type == str:
        return value
    elif desired_type == float:
        return float(value)
    else:
        raise Exception("unknown setting type: %r" % desired_type)


def _createAssetEncoder(datagrid):
    """
    Create and return an JSON encoder that logs
    assets to the datagrid.
    """

    class AssetEncoder(json.JSONEncoder):
        def default(self, obj):
            if isinstance(obj, Asset):
                return obj.log_and_serialize(datagrid)

            return json.JSONEncoder.default(self, obj)

    return AssetEncoder


def _convert_with_assets_to_json(metadata, datagrid):
    """
    Go through metadata, convert to JSON, logging
    any assets along the way.

    Args:
        metadata: a JSON-encodable item, with assets
        datagrid: a datagrid with _log() method.

    Returns:
        a JSON-encoded string with asset objects replaced with assetIds

    Side-effects:
        logs assets to database
    """
    return json.dumps(metadata, cls=_createAssetEncoder(datagrid))


<<<<<<< HEAD
class DataGrid:
=======
class DataGrid():
>>>>>>> a803b214
    """
    DataGrid instances have the following atrributes:

    * columns - a list of column names, or a dict of column names
        mapped to column types
    * data - a list of lists where each is a row of data
    * name - a name of the tabular data
    """

    MAX_ROWS = 1000000
    MAX_COLS = 101
    MAX_COL_NAME_LENGTH = 50
    MAX_COL_STRING_LENGTH = 10000

    def __init__(
        self,
        data=None,
        columns=None,
        name="Untitled",
        datetime_format="%Y/%m/%d",
        heuristics=False,
        converters=None,
    ):
        """
        Create a DataGrid instance.

        Args:
            data: (optional, list of lists) The rows of data
            columns: (optional, list of strings) the column titles
            name: (optional, str) a name of the tabular data
            datetime_format: (optional, str) the Python date format that dates
                are read. For example, use "%Y/%m/%d" for dates like
                "2022/12/01".
            heuristics: if True, guess that some numbers might be dates
            converters: (optional, dict) dictionary of functions to convert items
                into values. Keys are str (to match column name)

        NOTES:

        The varaible `dg` is used below as an example DataGrid instance.

        If column names are not provided, then names will be generated
        in the sequence "A", "B", ... "Z", "AA", "BB", ...

        The DataGrid instance can be imagined as a two-dimensional list
        of lists. The first dimension is the row, and the second dimension
        is the column. For example, dg[5][2] would return the 6th row
        (zero-based) and the 3rd (zero-based) column's value.

        Likewise, you can use `dg.append(ROW)`, `dg.extend(ROWS)`, and
        `dg.pop(INDEX)` methods.

        Rows can be either lists of values, or JSON-like dictionaries
        of the form `{"COLUMN NAME": VALUE, ...}`.

        These are common methods to use on a DataGrid:

        * `dg.info()` - data about rows, columns, and datatypes
        * `dg.head()` - show the first few rows of a DataGrid
        * `dg.tail()` - show the last few rows of a DataGrid
        * `dg.show()` - open up an IFrame (if in a Jupyter Notebook) or
            a webbrowser page showing the DataGrid UI

        Examples:

        ```python
        >>> from kangas import DataGrid, Image
        >>> import glob
        >>> dg = DataGrid(name="Images", columns=["Image", "Score"])
        >>> for filename in glob.glob("*.jpg"):
        ...     score = model.predict()
        ...     dg.append([Image(filename), score])
        >>> dg.show()
        ```
        """
        self.converters = converters if converters else self._get_default_converters()
        self.datetime_format = datetime_format
        self.heuristics = heuristics
        self.create_thumbnails = False
        self.name = name
        self._data = []
        self._columns = {}
        self._on_disk = False
        # Cached:
        self._schema = None

        if isinstance(data, str):
            self.filename = download_filename(data)
            data = None
            self.conn = sqlite3.connect(self.filename)

            self._on_disk = True
            schema = self.get_schema()
            self._columns = {
                column_name: schema[column_name]["type"] for column_name in schema
            }
            try:
                self._load_settings()
            except Exception:
                print("Unable to load settings from datagrid")

            return
        else:
            self.filename = sanitize_name(self.name).replace(",", "") + ".datagrid"

        # Set columns and types:
        if columns:
            self.set_columns(columns)
        elif data:
            if hasattr(data, "__iter__"):
                data = list(data)

            if isinstance(data[0], dict):
                column_names = self._verify_column_list(data[0].keys())
                self._columns = {"row-id": "ROW_ID"}
                self._columns.update(
                    {
                        self._verify_column(column_name, i): None
                        for i, column_name in enumerate(column_names)
                    }
                )
            else:
                self._columns = create_columns(len(data[0]))

        # Else, will have to add columns on the fly when we get some data

        if data:
            self.extend(tqdm.tqdm(data))

    def __repr__(self, row=None):
        nrows = self.nrows

        if row is None:

            def row(value):
                return "%s\n" % value

        if nrows == 0:
            return "DataGrid is empty"
        elif nrows <= 10:
            output = self._display_rows_string(10, nrows, range(min(10, nrows)))
        else:
            output = self._display_rows_string(
                5, nrows, range(min(5, nrows)), footer=False
            )
            output += row("...")
            output += self._display_rows_string(
                5,
                nrows,
                reversed(range(nrows - 1, max(nrows - 5 - 1, -1), -1)),
                header=False,
            )
        output += row("")

        if not self._on_disk:
            output += row("*  Use DataGrid.save() to save to disk")
            output += row("** Use DataGrid.show() to start user interface")
        else:
            output += row("*  Use DataGrid.show() to start user interface")

        return output

    def _repr_html_(self):
        def row(value):
            return "<tr><td colspan='%s' style='text-align: left;'>%s</td></tr>" % (
                len(self.get_columns()) + 1,
                html.escape(value),
            )

        output = self.__repr__(row)

        return "<table>%s</table>" % output

    def _get_default_converters(self):
        from .image import Image

        def huggingface_annotations(row):
            cppe_labels = ["Coverall", "FaceShield", "Gloves", "Goggles", "Mask"]
            if "image" in row and "objects" in row:
                # cppe
                if isinstance(row["image"], Image) and isinstance(row["objects"], dict):
                    if ("bbox" in row["objects"]) and ("category" in row["objects"]):
                        boxes = row["objects"]["bbox"]
                        labels = row["objects"]["category"]
                        for box, label in zip(boxes, labels):
                            x, y, w, h = box
                            row["image"].add_bounding_boxes(
                                cppe_labels[label], [[x, y], [x + w, y + h]]
                            )
                elif isinstance(row["image"], Image) and isinstance(row["faces"], dict):
                    if ("bbox" in row["faces"]) and ("blur" in row["faces"]):
                        boxes = row["faces"]["bbox"]
                        labels = row["faces"]["blur"]
                        for box, label in zip(boxes, labels):
                            x, y, w, h = box
                            row["image"].add_bounding_boxes(
                                "blur-%s" % label, [[x, y], [x + w, y + h]]
                            )

        return {"row": huggingface_annotations}

    def show(
        self,
        filter=None,
        host=None,
        port=4000,
        debug=False,
        height="750px",
        width="100%",
        protocol="http",
    ):
        """
        Open DataGrid in an IFrame in the jupyter environment or browser.

        Args:
            host: (optional, str) the host name or IP number for the servers
               to listen to
            filter: (optional, str) a filter to set on the DataGrid
            port: (optional, int) the port number for the servers to listen to
            debug: (optional, bool) if True, will display additional information
               from the server (may not be visible in a notebook)
            height: (optional, str) the height of iframe in px or percentage
            width: (optional, str) the width of iframe in px or percentage

        Example:

        ```python
        >>> import kangas as kg
        >>> dg = kg.DataGrid()
        >>> # append data to DataGrid
        >>> dg.show()
        >>> dg.show("{'Column Name'} == 'category three'")
        ```
        """
        from IPython.display import IFrame, clear_output, display

        from kangas import launch

        url = launch(host, port, debug, protocol)

        if not self._on_disk:
            self.save()

        query_vars = {"datagrid": self.filename}
        if filter:
            query_vars["filter"] = filter
        qvs = "?" + urllib.parse.urlencode(query_vars)
        url = "%s%s" % (url, qvs)

        if _in_colab_environment():
            from ..colab_env import init_colab

            init_colab(port, width, height, qvs)
        elif _in_jupyter_environment():
            clear_output(wait=True)
            display(IFrame(src=url, width=width, height=height))

        else:
            webbrowser.open(url, autoraise=True)

    def set_columns(self, columns):
        """
        Set the columns. `columns` is either a list of column names, or a
        dict where the key is the column name, and the value is a DataGrid
        type. Vaild DataGrid types are: "INTEGER", "FLOAT", "BOOLEAN",
        "DATETIME", "TEXT", "JSON", or "IMAGE-ASSET".

        Example:

        ```python
        >>> dg = DataGrid()
        >>> dg.set_columns(["Column 1", "Column 2"])
        ```
        """
        if self._on_disk:
            raise Exception("unable to change columns in a saved DataGrid")

        if isinstance(columns, (tuple, list)):
            columns = self._verify_column_list(columns)
            self._columns = {"row-id": "ROW_ID"}
            self._columns.update(
                {
                    self._verify_column(column_name, i): None
                    for i, column_name in enumerate(columns)
                }
            )

        elif isinstance(columns, dict):
            # Map of column_name -> column_type
            column_names = self._verify_column_list(columns.keys())
            self._columns = {"row-id": "ROW_ID"}
            self._columns.update(
                {
                    self._verify_column(column_name, i): self._verify_type(column_type)
                    for i, (column_name, column_type) in enumerate(
                        zip(column_names, columns.values())
                    )
                }
            )

    def __iter__(self):
        """
        Iterate over data.
        """
        if self._on_disk:
            sql = "SELECT * FROM datagrid;"
            schema = self.get_schema()
            column_name_map = {
                schema[column_name]["field_name"]: column_name for column_name in schema
            }
            # Make our own connection to use row_factory:
            conn = sqlite3.connect(self.filename)
            conn.row_factory = make_dict_factory(column_name_map)

            cursor = conn.cursor()
            results = cursor.execute(sql)
            for row in results:
                yield [
                    self._value_to_asset(row, column_name)
                    for column_name in self.get_columns()
                ]

            conn.row_factory = None

        else:
            for row in self._data:
                yield [row[column_name] for column_name in self.get_columns()]

    def to_csv(
        self,
        filename,
        sep=",",
        header=True,
        quotechar='"',
        encoding="utf8",
        converters=None,
    ):
        """
        Save a DataGrid as a Comma Separated Values (CSV) file.

        Args:
            filename: (str) the file to save the CSV data to
            sep: (str) separator to use in CSV; default is ","
            header: (bool) if True, write out the header; default is True
            quotechar: (str) the character to use to surround text; default is '"'
            encoding: (str) the encoding to use in the saved file; default is "utf8"
            converters: (optional, dict) dictionary of functions to convert items
                into values. Keys are str (to match column name)

        Example:
        ```python
        >>> dg.to_csv()
        ```
        """
        print("Saving DataGrid to %r..." % filename)
        with open(filename, "w", encoding=encoding, newline="") as fp:
            writer = csv.writer(fp, delimiter=sep, quotechar=quotechar)
            if header:
                writer.writerow(self.get_columns())
            for row in tqdm.tqdm(self):
                writer.writerow(
                    [
                        apply_converters(value, colname, converters)
                        for value, colname in zip(row, self.get_columns())
                    ]
                )

    def to_dataframe(self):
        """
        Convert a DataGrid into a pandas dataframe.

        Example:
        ```python
        >>> df = dg.to_dataframe()
        ```
        """
        try:
            import pandas
        except ImportError:
            raise Exception("DataGrid.to_dataframe() requires pandas")

        print("Creating DataFrame...")
        data = self.to_dicts()
        return pandas.DataFrame(data=data, columns=self.get_columns())

    def to_dicts(self, column_names=None):
        """
        Iterate over data, returning dicts.

        Args:
            column_names: (optional, list of str) only return the given
                column names

        ```python
        >>> dg = DataGrid(columns=["column 1", "column 2"])
        >>> dg.append([1, "one"])
        >>> dg.append([2, "two"])
        >>> dg.to_dicts()
        [
         {"column 1": value1_1, "column 2": value1_2, ...},
         {"column 1": value2_1, "column 2": value2_2, ...},
        ]
        >>> dg.to_dicts("column 2")
        [
         {"column two": value1_2, ...},
         {"column two": value2_2, ...},
        ]
        ```
        """
        if isinstance(column_names, str):
            column_names = [column_names]
        column_names = column_names if column_names else self.get_columns()
        if self._on_disk:
            sql = "SELECT * FROM datagrid;"
            schema = self.get_schema()
            column_name_map = {
                schema[column_name]["field_name"]: column_name for column_name in schema
            }
            # Make our own connection to use row_factory:
            conn = sqlite3.connect(self.filename)
            conn.row_factory = make_dict_factory(column_name_map)

            cursor = conn.cursor()
            results = cursor.execute(sql)
            for row in results:
                yield {
                    column_name: self._value_to_asset(row, column_name)
                    for column_name in column_names
                }
            conn.row_factory = None

        else:
            for row in self._data:
                yield {column_name: row[column_name] for column_name in column_names}

    def _raw_value_to_asset(self, value):
        if isinstance(value, dict):
            if "assetType" in value and "assetId" in value:
                row = {"value": value["assetId"]}
                return ASSET_TYPE_MAP[value["assetType"]].unserialize(
                    self, row, "value"
                )

        return value

    def _value_to_asset(self, row, column_name):
        # if this is an asset column, return Object, with asset_id, asset_data,
        # and asset_metadata
        if column_name in self._columns:
            dg_type = self._columns[column_name]
            return DATAGRID_TYPES[dg_type]["unserialize"](self, row, column_name)
        return row[column_name]

    def __getitem__(self, item):
        """
        Get either a row or a column from the DataGrid.

        Args:
            item: (str or int) - if int, return the zero-based row; if str
                then item is the column name to return

        ```python
        >>> dg = DataGrid(columns=["column 1", "column 2"])
        >>> dg.append([1, "one"])
        >>> dg.append([2, "two"])
        >>> dg[0]
        [1, "one"]
        >>> dg["column 1"]
        [1, 2]
        ```
        """
        if isinstance(item, int):
            row_index = item
            column_name = None
        elif isinstance(item, str):
            row_index = None
            column_name = item
        else:
            raise Exception("invalid DataGrid accessor: %r" % item)

        if self._on_disk:
            schema = self.get_schema()
            column_name_map = {
                schema[column_name]["field_name"]: column_name for column_name in schema
            }

            self.conn.row_factory = make_dict_factory(column_name_map)

            cursor = self.conn.cursor()
            if row_index is not None:
                rowid = row_index + 1
                sql = ("SELECT * FROM datagrid WHERE column_0 = {rowid};").format(
                    rowid=rowid,
                )
                results = cursor.execute(sql)
                row = results.fetchone()
                self.conn.row_factory = None
                if row:
                    return [
                        self._value_to_asset(row, column_name)
                        for column_name in self.get_columns()
                    ]
                else:
                    raise IndexError("row index out of range")
            else:  # column mode
                sql = "SELECT * FROM datagrid;"
                results = cursor.execute(sql)
                # FIXME: make lazy by using yeild:
                rows = results.fetchall()
                self.conn.row_factory = None
                return [self._value_to_asset(row, column_name) for row in rows]
        else:
            if row_index is not None:
                if row_index < len(self._data):
                    return [
                        self._data[row_index][column_name]
                        for column_name in self.get_columns()
                    ]
                else:
                    raise IndexError("row index out of range")
            else:
                return [row[column_name] for row in self.to_dicts()]

    def __len__(self):
        return self.nrows

    @property
    def nrows(self):
        """
        The number of rows in the DataGrid.

        Example:

        ```python
        >>> dg.nrows
        42
        ```
        """
        if self._on_disk:
            sql = "SELECT COUNT() FROM datagrid;"
            cursor = self.conn.cursor()
            results = cursor.execute(sql)
            row = results.fetchone()
            return row[0]
        else:
            return len(self._data)

    @property
    def ncols(self):
        """
        The number of columns in the DataGrid.

        Example:

        ```python
        >>> dg.ncols
        10
        ```
        """
        return len(self._columns)

    @property
    def shape(self):
        """
        The (rows, columns) in the DataGrid.

        Example:

        ```python
        >>> dg.shape
        (10, 42)
        ```
        """
        return (self.nrows, self.ncols)

    @classmethod
    def download(cls, url, ext=None):
        """
        Download a file from a URL.

        Example:
        ```python
        >>> DataGrid.download("https://example.com/file.zip")
        ```
        """
        download_filename(url, ext)

    @classmethod
    def read_parquet(cls, filename, **kwargs):
        """
        Takes a parquet filename or URL and returns a DataGrid.

        Note: requires pyarrow to be installed.

        Example:
        ```python
        >>> dg = DataGrid.read_parquet("userdata1.parquet")
        ```
        """
        try:
            import pyarrow.parquet
        except Exception:
            raise Exception("DataGrid.read_parquet() requires pyarrow") from None

        filename = download_filename(filename)
        table = pyarrow.parquet.read_table(filename, **kwargs)
        data = table.to_pylist()
        dg = DataGrid(data=data)
        if "." in filename:
            dg_filename, extension = filename.rsplit(".", 1)
            dg.name = dg_filename
            dg.filename = dg_filename + ".datagrid"
        else:
            dg.name = filename
            dg.filename = filename + ".datagrid"
        return dg

    @classmethod
    def read_dataframe(cls, dataframe, **kwargs):
        """
        Takes a columnar pandas dataframe and returns a DataGrid.

        Example:
        ```python
        >>> dg = DataGrid.read_dataframe(df)
        ```
        """
        print("Reading DataFrame...")
        columns = list(dataframe.columns)
        data = [list(row) for r, row in tqdm.tqdm(dataframe.iterrows())]
        return DataGrid(data=data, columns=columns, **kwargs)

    @classmethod
    def read_json(cls, filename, **kwargs):
        """
        Read JSON or JSON Line files [1]. JSON should be a list of objects,
        or a file with object on each line.

        Args:
            filename: the name of the file or URL to read the JSON from
            datetime_format: (str) the Python date format that dates
                are read. For example, use "%Y/%m/%d" for dates like
                "2022/12/01".
            heuristics: (bool) whether to guess that some float values are
                datetime representations
            name: (str) the name to use for the DataGrid
            converters: (dict) dictionary of functions where the key
                is the columns name, and the value is a function that
                takes a value and converts it to the proper type and
                form.

        Note: the file or URL may end with ".zip", ".tgz", ".gz", or ".tar"
            extension. If so, it will be downloaded and unarchived. The JSON
            file is assumed to be in the archive with the same name as the
            file/URL. If it is not, then please use the kangas.download()
            function to download, and then read from the downloaded file.

        [1] - https://jsonlines.org/

        Example:
        ```python
        >>> from kangas import DataGrid
        >>> dg = DataGrid.read_json("json_line_file.json")
        >>> dg = DataGrid.read_json("https://instances.social/instances.json")
        >>> dg = DataGrid.read_json("https://company.com/data.json.zip")
        >>> dg = DataGrid.read_json("https://company.com/data.json.gz")
        >>> dg.save()
        ```
        """
        print("Reading JSON line file...")
        filename = download_filename(filename)
        if os.path.isfile(filename):
            dg = DataGrid(**kwargs)
            fp = open(filename)
            json_lines = fp.read(1) == "{"
            fp.seek(0)
            if json_lines:
                for line in tqdm.tqdm(fp):
                    dg.append(json.loads(line))
            else:
                dg.extend(json.load(fp))
            if "." in filename:
                dg_filename, extension = filename.rsplit(".", 1)
                dg.name = dg_filename
                dg.filename = dg_filename + ".datagrid"
            else:
                dg.name = filename
                dg.filename = filename + ".datagrid"
            return dg
        else:
            raise Exception("JSON-L file not found: %r" % filename)

    @classmethod
    def read_datagrid(cls, filename, **kwargs):
        """
        Read (load) a datagrid file.

        Args:
            kwargs: any keyword to pass to the DataGrid constructor

        Example:
        ```python
        >>> dg = DataGrid.read_datagrid("mnist.datagrid")
        ```
        """
        return DataGrid(filename, **kwargs)

    @classmethod
    def read_csv(
        cls,
        filename,
        header=0,
        sep=",",
        quotechar='"',
        datetime_format=None,
        heuristics=False,
        converters=None,
    ):
        """
        Takes a CSV filename and returns a DataGrid.

        Args:
            filename: the CSV file to import
            header: (optional, int) row number (zero-based) of column headings
            sep: (optional, str) used in the CSV parsing
            quotechar: (optional, str) used in the CSV parsing
            datetime_format: (optional, str) the datetime format
            heuristics: (optional, bool) whether to guess that some float values are
                datetime representations
            converters: (optional, dict) A dictionary of functions for converting values
                in certain columns. Keys are column labels.

        Example:
        ```python
        >>> dg = DataGrid.read_csv("results.csv")
        ```
        """
        if not isinstance(header, int) or isinstance(header, bool):
            raise ValueError(
                "header should be an int indicating header row (zero-based)"
            )

        columns = None
        read_header = False
        data = []
        filename = download_filename(filename)
        print("Loading CSV file %r..." % filename)
        with open(filename) as csvfile:
            reader = csv.reader(csvfile, delimiter=sep, quotechar=quotechar)
            for r, row in tqdm.tqdm(enumerate(reader)):
                if header is not None:
                    if not read_header:
                        if header == r:
                            columns = row
                            read_header = True
                            continue
                # Don't read any rows if header > 0
                if header is not None and r < header:
                    continue

                columns = columns if columns else create_columns(len(row))

                data.append(
                    [
                        convert_string_to_value(
                            value,
                            heuristics,
                            datetime_format,
                            colname,
                            converters,
                        )
                        for (value, colname) in zip(row, columns)
                    ]
                )

        dg = DataGrid(data=data, columns=columns)
        if "." in filename:
            dg_filename, extension = filename.rsplit(".", 1)
            dg.name = dg_filename
            dg.filename = dg_filename + ".datagrid"
        else:
            dg.name = filename
            dg.filename = filename + ".datagrid"
        return dg

    def info(self):
        """
        Display information about the DataGrid.

        Example:
        ```python
        >>> dg.info()
        DataGrid (on disk)
            Name   : coco-500-with-bbox
            Rows   : 500
            Columns: 7
        #   Column                Non-Null Count DataGrid Type
        --- -------------------- --------------- --------------------
        1   ID                               500 INTEGER
        2   Image                            500 IMAGE-ASSET
        3   Score                            500 FLOAT
        4   Confidence                       500 FLOAT
        5   Filename                         500 TEXT
        6   Category 5                       500 TEXT
        7   Category 10                      500 TEXT
        ```
        """
        widths = (3, 20, 15, 20)
        line_format = "%%-%ss %%-%ss %%%ss %%-%ss" % widths
        print("DataGrid (%s)" % tuple(["on disk" if self._on_disk else "in memory"]))
        print("    Name   :", self.name)
        print("    Rows   :", format(self.nrows, ","))
        print("    Columns:", format(len(self.get_columns()), ","))
        print(line_format % ("#", "Column", "Non-Null Count", "DataGrid Type"))
        print(
            line_format
            % ("-" * widths[0], "-" * widths[1], "-" * widths[2], "-" * widths[3])
        )
        for c, column in enumerate(self.get_columns()):
            if not self._on_disk:
                not_null_count = len(
                    [
                        1
                        for row in self._data
                        if column in row and not is_null(row[column])
                    ]
                )
            else:
                not_null_count = self.select_count(where="{'%s'} is not None" % column)
            print(
                line_format
                % (
                    c + 1,
                    column[: widths[1]],
                    format(not_null_count, ","),
                    self._columns[column],
                )
            )

    def head(self, n=5):
        """
        Display the last n rows of the DataGrid.

        Args:
            n: (optional, int) number of rows to show

        Example:
        ```python
        >>> dg.head()
                 row-id              ID           Score      Confidence        Filename
                      1          391895 0.4974163872616 0.5726406230662 COCO_val2014_00
                      2          522418 0.3612518386682 0.8539611863547 COCO_val2014_00
                      3          184613 0.1060265192042 0.1809083103203 COCO_val2014_00
                      4          318219 0.8879546879811 0.2918134509273 COCO_val2014_00
                      5          554625 0.5889039105388 0.8253719528139 COCO_val2014_00
        [500 rows x 4 columns]
        ```
        """
        nrows = self.nrows
        return self._display_rows(n, nrows, range(min(n, nrows)))

    def tail(self, n=5):
        """
        Display the last n rows of the DataGrid.
        Args:
            n: (optional, int) number of rows to show

        Example:
        ```python
        >>> dg.tail()
                 row-id              ID           Score      Confidence        Filename
                    496          391895 0.4974163872616 0.5726406230662 COCO_val2014_00
                    497          522418 0.3612518386682 0.8539611863547 COCO_val2014_00
                    498          184613 0.1060265192042 0.1809083103203 COCO_val2014_00
                    499          318219 0.8879546879811 0.2918134509273 COCO_val2014_00
                    500          554625 0.5889039105388 0.8253719528139 COCO_val2014_00

        [500 rows x 4 columns]
        ```
        """
        nrows = self.nrows
        return self._display_rows(
            n, nrows, reversed(range(nrows - 1, max(nrows - n - 1, -1), -1))
        )

    def _display_rows(self, n, nrows, enumerator):
        output = self._display_rows_string(n, nrows, enumerator)

        if output:
            if _in_jupyter_environment():
                from IPython.display import HTML, display

                display(HTML("<table>%s</table>" % output))
            else:
                print(output)
        else:
            print("DataGrid is empty")

    def _display_rows_string(self, n, nrows, enumerator, header=True, footer=True):
        if nrows == 0:
            return

        in_jupyter = _in_jupyter_environment()

        widths = []
        for column in ["row-id"] + self.get_columns():
            # FIXME: make widths dynamic
            widths.append(15)

        class Output:
            def __init__(self):
                self.output = []
                self.accum = ""

            def escape(self, value):
                if in_jupyter:
                    return html.escape(str(value))
                else:
                    return str(value)

            def display(self, value, width, header=False, colspan=1, style=""):
                if in_jupyter:
                    if header:
                        self.output.append("<th colspan='%s' %s>" % (colspan, style))
                    else:
                        self.output.append("<td colspan='%s' %s>" % (colspan, style))
                self.output.append(
                    ("%" + ("%s.%s" % (width, width)) + "s") % self.escape(value)
                )
                if in_jupyter:
                    if header:
                        self.output.append("</th>")
                    else:
                        self.output.append("</td>")

            def end_row(self):
                if in_jupyter:
                    self.output.append("<tr>")
                self.accum += " ".join(self.output) + "\n"
                if in_jupyter:
                    self.output.append("</tr>")
                self.output = []

        output = Output()
        if header:
            for c, column in enumerate(["row-id"] + self.get_columns()):
                output.display(column, widths[c], header=True)
            output.end_row()

        for i in enumerator:
            row = [i + 1] + self[i]
            for c, column in enumerate(["row-id"] + self.get_columns()):
                output.display(row[c], widths[c])
            output.end_row()

        if footer:
            output.end_row()
            totals = "[%d rows x %d columns]" % (nrows, len(self.get_columns()))
            output.display(
                totals,
                len(totals),
                colspan=len(self.get_columns()) + 1,
                style='style="text-align: left;"',
            )
            output.end_row()

        return output.accum

    def get_columns(self):
        """
        Get the public-facing, non-hidden columns. Returns
        a list of strings.

        Example:
        ```python
        >>> dg.get_columns()
        ['ID', 'Image', 'Score', 'Confidence', 'Filename']
        ```
        """
        return [
            column_name
            for column_name in self._columns
            if column_name != "row-id" and not column_name.endswith("--metadata")
        ]

    def _convert_values_row_dict(self, row_dict):
        # Guaranteed to have self._columns by now
        # Change row_dict in place
        for column_name, value in row_dict.items():
            # First, convert to a value
            new_value = convert_to_value(
                value,
                self.heuristics,
                self.datetime_format,
                column_name,
                self.converters,
            )
            # Get the first element of a row with type:
            if self._columns[column_name] is None:
                self._columns[column_name] = pytype_to_dgtype(new_value)
            # Then, make sure it is correct type
            try:
                row_dict[column_name] = convert_to_type(
                    new_value, self._columns[column_name]
                )
            except Exception:
                print(
                    "Invalid type for column %r: value was %r, but should have been type %r"
                    % (column_name, value, self._columns[column_name])
                )

        # After conversion, apply a row-level conversion:
        convert_row_dict(row_dict, self.converters)

    def append_column(self, column_name, rows, verify=True):
        """
        Append a column to the DataGrid.

        Args:
            column_name: column name to append
            rows: list of values
            verify: (optional, bool) if True, verify the data

        NOTE: `rows` is a list of values, one for each row.

        Example:
        ```python
        >>> dg.append_column("New Column Name", ["row1", "row2", "row3", "row4"])
        ```
        """
        ## FIXME: make sure not repeating column name
        if self._on_disk:
            if isinstance(rows, str):
                expr = rows
                rows = [
                    row[column_name]
                    for row in self.select(
                        computed_columns={column_name: expr}, to_dicts=True
                    )
                ]

            if self.nrows != len(rows):
                raise Exception("invalid number of rows to append")

            self._append_col_to_db(column_name, rows, verify)

        else:
            if isinstance(rows, str):
                raise Exception(
                    "can't append a computed column to an in-memory DataGrid"
                )

            if len(self._data) != len(rows):
                raise Exception("invalid number of rows to append")

            # add to self._columns
            self._columns.update(
                {self._verify_column(column_name, len(self._columns) + 1): None}
            )

            # append to data
            for r, row in enumerate(rows):
                row_dict = {column_name: row}
                if verify:
                    # verify each and every row
                    self._convert_values_row_dict(row_dict)
                    column_types = self._verify_row_dict(row_dict, [column_name])
                    self._check_column_types(column_types)

                self._data[r].update(row_dict)

    def append_columns(self, column_names, rows, verify=True):
        """
        Append columns to the DataGrid.

        Args:
            column_names: list of column names to append
            rows: list of list of values per row
            verify: (optional, bool) if True, verify the data

        Example:
        ```python
        >>> dg = kg.DataGrid(columns=["a", "b"])
        >>> dg.append([1, 1])
        >>> dg.append([2, 2])
        >>> dg.append_columns(
        ...     ["New Column 1", "New Column 2"],
        ...     [
        ...      ["row1 col1", "row1 col2"],
        ...      ["row2 col1", "row2 col2"],
        ...     ])
        >>> dg.info()
                 row-id               a               b    New Column 1    New Column 2
                      1               1               1       row1 col1       row1 col2
                      2               2               2       row2 col1       row2 col2

        [2 rows x 4 columns]
        ```
        """
        for column_name, column_rows in zip(column_names, rows):
            self.append_column(column_name, column_rows, verify)

    def pop(self, index):
        """
        Pop a row by index from an in-memory DataGrid.

        Args:
            index: (int) position (zero-based) of row to remove

        Example:
        ```python
        >>> row = dg.pop(0)
        ```
        """
        if self._on_disk:
            raise Exception("Popping from a DataGrid on disk is not currently possible")

        return self._data.pop(index)

    def append(self, row):
        """
        Append this row onto the datagrid data.

        Example:
        ```python
        >>> dg.append(["column 1 value", "column 2 value", ...])
        ```
        """
        if self._on_disk:
            raise Exception(
                "Appending to a DataGrid on disk is slow: use DataGrid.extend([row, row, ...]) instead"
            )

        self.extend([row])

    def get_asset_ids(self):
        """
        Get all of the asset IDs from the DataGrid.

        Returns a list of asset IDs.
        """
        if self._on_disk:
            sql = "SELECT asset_id FROM assets;"
            cursor = self.conn.cursor()
            return [row[0] for row in cursor.execute(sql).fetchall()]
        else:
            raise Exception("an in-memory DataGrid doesn't have assets; save first")

    def extend(self, rows, verify=True):
        """
        Extend the datagrid with the given rows.

        Example:
        ```python
        >>> dg.extend([
        ...     ["row 1, column 1 value", "row 1, column 2 value", ...],
        ...     ["row 2, column 1 value", "row 2, column 2 value", ...],
        ...     ...,
        ... ])
        ```
        """
        if len(rows) == 0:
            return

        # First, check to see if we have columns yet.
        # If not, we add them here
        if self._columns == {}:
            if isinstance(rows[0], dict):
                self._columns = {"row-id": "ROW_ID"}
                column_names = self._verify_column_list(rows[0].keys())
                self._columns.update(
                    {
                        self._verify_column(column_name, i): None
                        for i, column_name in enumerate(column_names)
                    }
                )
            else:
                self._columns = create_columns(len(rows[0]))

        if self._on_disk:
            ## Append to disk
            # Do all of the expensive things once here
            schema = self.get_schema()
            field_name_map = {
                column_name: schema[column_name]["field_name"] for column_name in schema
            }
            index = self.nrows + 1
            # Get datagrid ready to append:
            self._asset_id_cache = set(self.get_asset_ids())
            self.cursor = self.conn.cursor()
            print("Extending data...")
            for row in tqdm.tqdm(rows):
                if not isinstance(row, (dict,)):
                    row_dict = {
                        column_name: value
                        for column_name, value in zip(self.get_columns(), row)
                    }
                else:
                    row_dict = {
                        column_name: value for column_name, value in row.items()
                    }
                if verify:
                    # verify each and every row
                    self._convert_values_row_dict(row_dict)
                    column_types = self._verify_row_dict(row_dict)
                    self._check_column_types(column_types)

                self._append_row_dict_to_db(index, row_dict, field_name_map)
                index += 1
            self.conn.commit()
            self._asset_id_cache = None

            # Deletes and recomputes metadata:
            self._compute_stats()
        else:
            ## Append to memory
            for row in rows:
                if not isinstance(row, (dict,)):
                    # public columns will create columns, if it doesn't exist
                    row_dict = {
                        column_name: item
                        for column_name, item in zip(self.get_columns(), row)
                    }
                else:
                    row_dict = row.copy()
                if verify:
                    # verify each and every row
                    self._convert_values_row_dict(row_dict)
                    column_types = self._verify_row_dict(row_dict)
                    self._check_column_types(column_types)

                # we'll add row_id for consistency
                row_dict["row-id"] = len(self._data) + 1
                self._data.append(row_dict)

    def _append_col_to_db(self, column_name, rows, verify=True):
        # Get datagrid ready to append:
        self._asset_id_cache = set(self.get_asset_ids())
        self.cursor = self.conn.cursor()

        # 1. Add new columns for type inference:
        self._columns[column_name] = None
        new_column_names = set([column_name])

        # 2. Log all new data:
        data = []
        for index, item in enumerate(rows):
            # Join on rowid:
            row_dict = {column_name: item}
            if verify:
                # verify each and every row
                self._convert_values_row_dict(row_dict)
                column_types = self._verify_row_dict(row_dict)
                self._check_column_types(column_types)

            if hasattr(item, "metadata") and item.metadata:
                metadata_json = _convert_with_assets_to_json(item.metadata, self)
                metadata_column_name = "%s--metadata" % column_name
                row_dict[metadata_column_name] = metadata_json
                self._columns[metadata_column_name] = "JSON"
                new_column_names.add(metadata_column_name)

            # Now we replace assets with asset_id:
            row_dict[column_name] = self._log_and_serialize_item(item, column_name)
            data.append(row_dict)

        # 3. Final type check for new columns (checks all):
        self._columns = {
            column_name: (ctype if ctype is not None else "TEXT")
            for column_name, ctype in self._columns.items()
        }

        # 4. re-create the schema
        self._create_schema(self._columns)

        # 5. create a temp in-memory table with data
        new_columns = {}  # DG type
        new_columns.update(
            {
                column_name: column_type
                for column_name, column_type in self._columns.items()
                if column_name in new_column_names
            }
        )

        cursor = self.conn.cursor()
        # use all columns to get proper field_name (eg, column_16):
        field_names = self._get_fields(self._columns)[-len(new_columns) :]
        field_types = self._sql_types(new_columns.values())
        for (field_name, field_type) in zip(field_names, field_types):
            add_column_sql = (
                """ALTER TABLE datagrid ADD COLUMN {field_name} {field_type}""".format(
                    field_name=field_name, field_type=field_type
                )
            )
            cursor.execute(add_column_sql)
        self.conn.commit()

        # 6. copy the data into datagrid
        for index, row in enumerate(data, start=1):
            for column_name, field_name in zip(new_columns, field_names):
                field_value = row[column_name]
                sql_update = "UPDATE datagrid SET %s = ? where column_0 = ?" % (
                    field_name,
                )
                cursor.execute(sql_update, [field_value, index])
        self.conn.commit()

        self._asset_id_cache = None

        # Update and clear cache:
        schema = self.get_schema()

        self._compute_stats(columns={name: schema[name] for name in new_column_names})

    def _append_row_dict_to_db(self, index, row_dict, field_name_map):
        # Only for user-suppplied columns; collects column names
        # as a side efect, it logs the assets!
        new_columns = {}
        for column_name, item in row_dict.items():
            # First, add metadata columns before obj has been replaced
            # with asset_id:
            if hasattr(item, "metadata") and item.metadata:
                metadata_json = _convert_with_assets_to_json(item.metadata, self)
                metadata_column_name = "%s--metadata" % column_name
                new_columns[metadata_column_name] = metadata_json

            # Now we replace assets with asset_id:
            new_columns[column_name] = self._log_and_serialize_item(item, column_name)

        row_dict.update(new_columns)

        # Add row-id:
        row_dict["row-id"] = index

        # SQL insert as a dict:
        field_dict = {
            field_name_map[column_name]: value
            for column_name, value in row_dict.items()
        }
        field_names = ", ".join(field_dict.keys())
        value_names = ", ".join([":" + field_name for field_name in field_dict])
        self.cursor.execute(
            "INSERT INTO datagrid (%s) VALUES (%s)" % (field_names, value_names),
            field_dict,
        )

    def get_schema(self):
        """
        Get the DataGrid schema.

        Example:
        ```python
        >>> dg.get_schema()
        {'row-id': {'field_name': 'column_0', 'type': 'ROW_ID'},
         'ID': {'field_name': 'column_1', 'type': 'INTEGER'},
         'Image': {'field_name': 'column_2', 'type': 'IMAGE-ASSET'},
         'Score': {'field_name': 'column_3', 'type': 'FLOAT'},
         'Confidence': {'field_name': 'column_4', 'type': 'FLOAT'},
         'Filename': {'field_name': 'column_5', 'type': 'TEXT'},
         'Category 5': {'field_name': 'column_6', 'type': 'TEXT'},
         'Category 10': {'field_name': 'column_7', 'type': 'TEXT'},
         'Image--metadata': {'field_name': 'column_8', 'type': 'JSON'}}
        ```
        """
        if self._on_disk:
            if self._schema is None:
                sql = "SELECT * FROM metadata;"
                cursor = self.conn.cursor()
                results = cursor.execute(sql).fetchall()
                self._schema = {
                    row[0]: {
                        "field_name": row[1],
                        "type": row[2],
                    }
                    for row in results
                }

            return self._schema
        else:
            raise Exception("DataGrid needs to be saved first")

    def _check_column_types(self, column_types):
        column_types = self._unify_types(column_types)
        for column_name, column_type in column_types.items():
            if not self._on_disk:
                self._columns[column_name] = column_type

    def _unify_types(self, column_types):
        """
        See if datagrid types can be made compatible.
        """
        retval = {}
        for column_name, column_type in column_types.items():
            if is_null(column_type):
                # Get the type from system; ok
                retval[column_name] = self._columns[column_name]
            elif is_null(self._columns[column_name]):
                # This can't happen after saving; ok
                retval[column_name] = column_types[column_name]
            elif column_type == self._columns[column_name]:
                # Same, good; ok
                retval[column_name] = column_type
            elif (column_type in ["FLOAT", "INTEGER"]) and (
                self._columns[column_name] in ["FLOAT", "INTEGER"]
            ):
                # They are different; will need to cast to proper type
                # later if on_disk; ok
                retval[column_name] = "FLOAT"
            elif (column_type in ["BOOLEAN", "INTEGER"]) and (
                self._columns[column_name] in ["BOOLEAN", "INTEGER"]
            ):
                # They are different; will need to cast to proper type
                # later if on_disk; ok
                retval[column_name] = "BOOLEAN"
            elif (column_type in ["INTEGER", "FLOAT", "DATETIME"]) and (
                self._columns[column_name] in ["INTEGER", "FLOAT", "DATETIME"]
            ):
                # They are different; will need to cast to proper type
                # later if on_disk; ok
                retval[column_name] = "DATETIME"
            else:  # When all else fails
                # May need to cast to proper type
                # later if on_disk; ok
                retval[column_name] = "TEXT"
        return retval

    def _get_qbtype(self, obj):
        """
        Return the QueryBuilder type for this Python object.

        Only return a type if it can be searched.
        """
        if isinstance(obj, str):
            return "text"
        elif isinstance(obj, numbers.Number):
            return "number"
        elif isinstance(obj, bool):
            return "boolean"
        elif isinstance(obj, list):
            if len(obj) > 0 and isinstance(obj[0], str):
                return "list-of-text"
        else:
            return None

    def _get_type(self, item):
        """
        Get the DataGrid type for an unknown object.
        """
        return pytype_to_dgtype(item)

    def _verify_type(self, type_name):
        """
        Verify that the given type name is valid.
        """
        type_name = type_name.upper()
        if type_name not in DATAGRID_TYPES:
            raise Exception(
                "%r is not a valid datagrid type: should be one of: %s"
                % (type_name, list(DATAGRID_TYPES.keys()))
            )
        return type_name

    def _verify_column(self, name, index):
        """
        Verify that the given name is a valid datagrid name.
        """
        name = str(name).strip()

        # Remove quotes, tabs, and newlines
        name.replace('"', "").replace("'", "").replace("\t", "").replace("\n", "")

        if name.upper() in RESERVED_NAMES:
            raise Exception("DataGrid column name %r cannot be a reserved name" % name)

        if not name:
            name = "Column %s" % (index + 1)

        if len(name) > self.MAX_COL_NAME_LENGTH:
            raise Exception("DataGrid column name %r is too long" % name)

        return name

    def _verify_column_list(self, columns):
        """
        Verify all of the column names.
        """
        # Must be unique
        if len(columns) != len(set(columns)):
            raise Exception("Column names must be unique")

        if len(columns) > self.MAX_COLS:
            LOGGER.warning(
                "Number of columns (%s) exceeds DataGrid.MAX_COLS recommendation (%s)"
                % (len(columns), self.MAX_COLS)
            )

        return [
            self._verify_column(column_name, c) for c, column_name in enumerate(columns)
        ]

    def _verify_row_dict(self, row_dict, columns=None):
        """
        Verify a row of data.
        """
        columns = columns if columns else self.get_columns()
        unknown_columns = list((set(row_dict) - set(columns)) - set(["row-id"]))
        if unknown_columns:
            raise Exception("New data has extra columns: %r" % (unknown_columns,))

        if len(self._data) + 1 > self.MAX_ROWS:
            LOGGER.warning(
                "Number of rows (%s) exceeds DataGrid.MAX_ROWS recommendation (%s)"
                % (len(self._data) + 1, self.MAX_ROWS)
            )

        return self._verify_col_types(row_dict)

    def _verify_col_types(self, row_dict):
        """
        Ensures that all column types of data are known.
        """
        column_types = {}
        for column_name, value in row_dict.items():
            my_type = self._get_type(value)
            if my_type not in [None, "ROW_ID"] and my_type not in DATAGRID_TYPES:
                raise ValueError(
                    "DataGrid data column %r has invalid type %r"
                    % (column_name, my_type)
                )
            column_types[column_name] = my_type

        return column_types

    def _sql_type(self, type):
        """
        Adjust the types for the database.
        """
        if type.endswith("-ASSET"):
            return "TEXT"
        elif type == "ROW_ID":
            return "INTEGER"
        else:
            return type

    def _sql_types(self, types):
        """
        Adjust the datatype names for the database.
        """
        return [self._sql_type(name.upper()) for name in types]

    def _build_fields_and_types(self, columns, types):
        """
        Construct the column names and types for a database
        construction command.
        """
        return ", ".join(
            [
                "%s %s" % (field_name, type_name)
                for (field_name, type_name) in zip(self._get_fields(columns), types)
            ]
        )

    def _get_fields(self, columns):
        """
        Construct the field names from columns.
        """
        return ["column_%s" % i for i in range(len(columns))]

    def select_count(self, where="1"):
        """
        Get the count of items given a where expression.

        Args:
            where: a Python expression where column names are
                written as {"Column Name"}.

        Example:
        ```python
        >>> dg.select_count("{'column 1'} > 0.5")
        894
        ```
        """
        if not self._on_disk:
            raise Exception("Unable to select_count before saving")

        return self.select(where, count=True)

    def select_dataframe(
        self,
        where="1",
        sort_by=None,
        sort_desc=False,
        computed_columns=None,
        limit=None,
        offset=0,
    ):
        """
        Perform a selection on the database, including possibly a
        query, and returning rows in various sort orderings.

        Args:
            where: (optional, str) a Python expression where column names are
                written as {"Column Name"}.
            sort_by: (optional, str) name of column to sort on
            sort_desc: (optional, bool) sort descending?
            limit: (optional, int) select at most this value
            offset: (optional, int) start selection at this offset
            computed_columns: (optional, dict) a dictionary with the keys
                being the column name, and value is a string describing the
                expression of the column. Uses same syntax and semantics
                as the filter query expressions.

        Example:
        ```python
        >>> df = dg.select_dataframe("{'column name 1'} == {'column name 2'} and {'score'} < -1")
        ```
        """
        try:
            import pandas
        except ImportError:
            raise Exception("DataGrid.select_dataframe() requires pandas")

        results = self.select(
            where=where,
            sort_by=sort_by,
            sort_desc=sort_desc,
            to_dicts=True,
            count=False,
            computed_columns=computed_columns,
            limit=limit,
            offset=offset,
        )
        if results:
            columns = results[0].keys()
            return pandas.DataFrame(data=results, columns=columns)

    def select(
        self,
        where="1",
        sort_by=None,
        sort_desc=False,
        to_dicts=False,
        count=False,
        computed_columns=None,
        limit=None,
        offset=0,
    ):
        """
        Perform a selection on the database, including possibly a
        query, and returning rows in various sort orderings.

        Args:
            where: (optional, str) a Python expression where column names are
                written as {"Column Name"}.
            sort_by: (optional, str) name of column to sort on
            sort_desc: (optional, bool) sort descending?
            limit: (optional, int) select at most this value
            offset: (optional, int) start selection at this offset
            to_dicts: (optional, cool) if True, return the rows in dicts where
                the keys are the column names.
            count: (optional, bool) if True, return the count of matching rows
            computed_columns: (optional, dict) a dictionary with the keys
                being the column name, and value is a string describing the
                expression of the column. Uses same syntax and semantics
                as the filter query expressions.

        Example:
        ```python
        >>> dg.select("{'column name 1'} == {'column name 2'} and {'score'} < -1")
        [
           ["row 1, column 1 value", "row 1, column 2 value", ...],
           ["row 2, column 1 value", "row 2, column 2 value", ...],
           ...
        ]
        ```
        """
        from ..server.queries import query_sql

        if not self._on_disk:
            raise Exception("Unable to select before saving")

        schema = self.get_schema()
        column_name_map = {
            schema[column_name]["field_name"]: column_name for column_name in schema
        }

        results = query_sql(
            self,
            column_name_map,
            where,
            sort_by,
            sort_desc,
            count,
            computed_columns,
            limit,
            offset,
        )
        if count:
            return results
        else:
            if to_dicts:
                return [
                    {
                        column_name: self._raw_value_to_asset(value)
                        for column_name, value in row.items()
                    }
                    for row in results
                ]
            else:
                return [
                    [self._raw_value_to_asset(value) for value in row.values()]
                    for row in results
                ]

    def save(self, filename=None, create_thumbnails=None):
        """
        Create the SQLite database on disk.

        Args:
            filename: (optional, str) the name of the filename
                to save to
            create_thumbnails: (optional, bool) if True, then
                create thumbnail images for assets

        Example:
        ```python
        >>> dg.save()
        ```
        """
        if self._on_disk:
            if filename is None or filename == self.filename:
                self.create_thumbnails = (
                    self.create_thumbnails
                    if create_thumbnails is None
                    else create_thumbnails
                )
                print("Saving settings to %r..." % self.filename)
                self._save_settings(
                    heuristics=self.heuristics,
                    datetime_format=self.datetime_format,
                    name=self.name,
                    create_thumbnails=self.create_thumbnails,
                )
                return
            else:
                raise Exception(
                    "a saved DataGrid cannot be currently saved to another file"
                )

        filename = filename if filename else self.filename
        if filename == "untitled.datagrid" and self.name == "Untitled":
            filename = os.path.join(tempfile.mkdtemp(), "untitled.datagrid")

        self.create_thumbnails = (
            self.create_thumbnails if create_thumbnails is None else create_thumbnails
        )

        # Final check and conversion on column types:
        self._columns = {
            column_name: (ctype if ctype is not None else "TEXT")
            for column_name, ctype in self._columns.items()
        }

        # Go through the data again, to make sure all values are
        # the correct type.
        # Collect all of the extra columns (row-id, --metadata):
        new_columns = {"row-id": "ROW_ID"}  # DG type
        new_columns.update(
            {
                column_name: column_type
                for column_name, column_type in self._columns.items()
            }
        )
        print("Saving data...")
        for row in tqdm.tqdm(self._data):
            for column_name in row:
                row[column_name] = convert_to_type(
                    row[column_name], self._columns[column_name]
                )
                if hasattr(row[column_name], "metadata") and row[column_name].metadata:
                    new_columns["%s--metadata" % column_name] = "JSON"

        field_types = self._sql_types(new_columns.values())
        field_types_names = self._build_fields_and_types(new_columns, field_types)

        drop_sql = "DROP TABLE IF EXISTS datagrid;"
        create_sql = (
            """CREATE TABLE IF NOT EXISTS datagrid ({field_types_names})""".format(
                field_types_names=field_types_names
            )
        )

        print("Saving datagrid to %r..." % filename)
        self.conn = sqlite3.connect(filename)

        self.conn.execute(drop_sql)
        self.conn.execute(create_sql)

        drop_assets_sql = "DROP TABLE IF EXISTS assets;"
        create_assets_sql = (
            "CREATE TABLE IF NOT EXISTS assets "
            + "(asset_id TEXT, asset_type TEXT, asset_data BLOB, asset_metadata JSON, asset_thumbnail BLOB);"
        )
        self.conn.execute(drop_assets_sql)
        self.conn.execute(create_assets_sql)
        self._create_schema(new_columns)
        self._create_settings(
            heuristics=self.heuristics,
            datetime_format=self.datetime_format,
            name=self.name,
            create_thumbnails=self.create_thumbnails,
        )

        self._on_disk = True
        self.extend(self._data, verify=False)
        self.filename = filename
        self._data = []
        self._schema = None
        schema = self.get_schema()
        self._columns = {
            column_name: schema[column_name]["type"] for column_name in schema
        }

    def _create_settings(self, **settings):
        drop_settings_sql = "DROP TABLE IF EXISTS settings;"
        create_settings_sql = """CREATE TABLE IF NOT EXISTS settings (name TEXT PRIMARY KEY, value TEXT)"""

        self.conn.execute(drop_settings_sql)
        self.conn.execute(create_settings_sql)

        if settings:
            self._save_settings(**settings)

    def _save_settings(self, **settings):

        try:
            self.conn.cursor("""SELECT COUNT(*) from settings;""")
        except Exception:
            # Doesn't exist yet
            self._create_settings()

        insert_settings_sql = (
            """INSERT OR REPLACE INTO settings (name, value) VALUES (?,?);"""
        )
        cursor = self.conn.cursor()
        for (name, value) in settings.items():
            cursor.execute(insert_settings_sql, [name, value])
        self.conn.commit()

    def _load_settings(self):
        select_settings_sql = """SELECT * from settings;"""

        def dict_factory(cursor, row):
            d = {}
            for idx, col in enumerate(cursor.description):
                d[col[0]] = row[idx]
            return d

        self.conn.row_factory = dict_factory

        type_map = {
            "heuristics": bool,
            "datetime_format": str,
            "name": str,
            "create_thumbnails": bool,
        }

        for row in self.conn.execute(select_settings_sql):
            setattr(
                self, row["name"], _convert_setting(row["value"], type_map[row["name"]])
            )

        self.conn.row_factory = None

    def _create_schema(self, new_columns):
        drop_metadata_sql = "DROP TABLE IF EXISTS metadata;"
        create_metadata_sql = """CREATE TABLE IF NOT EXISTS metadata (name TEXT, field_name TEXT, type TEXT, minimum FLOAT, maximum FLOAT, average FLOAT, variance FLOAT, total FLOAT, stddev FLOAT, other JSON)"""
        insert_metadata_sql = (
            """INSERT INTO metadata (name, field_name, type) VALUES (?,?,?)"""
        )

        self.conn.execute(drop_metadata_sql)
        self.conn.execute(create_metadata_sql)

        cursor = self.conn.cursor()
        for i, (column_name, column_type) in enumerate(new_columns.items()):
            field_name = "column_%s" % i
            cursor.execute(insert_metadata_sql, [column_name, field_name, column_type])
        self.conn.commit()
        self._schema = None

    def _compute_stats(self, columns=None):
        """
        Compute the stats and metadata for all columns.
        """
        insert_metadata_sql = """UPDATE metadata SET minimum = ?, maximum = ?, average = ?, variance = ?, total = ?, stddev= ? , other = ? WHERE name = ?;"""

        columns = columns if columns is not None else self.get_schema()

        data = []
        print("Computing statistics...")
        for col_name in tqdm.tqdm(columns):
            col_type = columns[col_name]["type"]
            field_name = columns[col_name]["field_name"]
            if col_type in ["FLOAT", "INTEGER", "ROW_ID"]:
                row = self.conn.execute(
                    """SELECT MIN({field_name}),
                              MAX({field_name}),
                              AVG({field_name}),
                              TOTAL({field_name}),
                              COUNT({field_name}) from datagrid;""".format(
                        field_name=field_name
                    )
                ).fetchone()
                min, max, avg, total, count = row

                ## FIXME: somebody check my math:
                deviations = []
                for row in self.conn.execute(
                    """SELECT {field_name} from datagrid;""".format(
                        field_name=field_name
                    )
                ):
                    if not is_null(row[0]):
                        deviations.append((row[0] - avg) ** 2)

                variance = sum(deviations) / count
                if not is_null(variance):
                    stddev = math.sqrt(variance)
                    # min, max, avg, variance, total, stddev, other, name
                    data.append(
                        [min, max, avg, variance, total, stddev, None, col_name]
                    )
                else:
                    # min, max, avg, variance, total, stddev, other, name
                    data.append([min, max, avg, variance, total, None, None, col_name])

            elif col_type == "JSON":
                if SAVE_JSON_METADATA:
                    rows = self.conn.execute(
                        "SELECT {field_name} from datagrid;".format(
                            field_name=field_name
                        )
                    )
                    fields = {}
                    values = defaultdict(set)
                    for row in rows:
                        # get key, type from all rows for fields
                        if row[0]:
                            json_data = json.loads(row[0])
                            # FIXME: check if match previous uses
                            # FIXME: better be a dict
                            for key in json_data:
                                qbtype = self._get_qbtype(json_data[key])
                                if qbtype:
                                    # text, number, boolean, and list-of-text
                                    fields[key] = {"type": qbtype}
                                    if qbtype == "text":
                                        values[key].add(json_data[key])
                                    elif qbtype == "list-of-text":
                                        for text in json_data[key]:
                                            values[key].add(text)

                        for key in values:
                            fields[key]["values"] = sorted(list(values[key]))

                    # min, max, avg, variance, total, stddev, other, name
                    data.append(
                        [
                            None,
                            None,
                            None,
                            None,
                            None,
                            None,
                            str(fields),
                            col_name,
                        ]
                    )

            elif col_type == "DATETIME":
                row = self.conn.execute(
                    "SELECT MIN({field_name}), MAX({field_name}), TOTAL({field_name}) from datagrid;".format(
                        field_name=field_name
                    )
                ).fetchone()
                # min, max, avg, variance, total, stddev, other, name
                data.append(
                    [
                        row[0],
                        row[1],
                        None,
                        None,
                        row[2],
                        None,
                        None,
                        col_name,
                    ]
                )
            elif col_type == "CURVE-ASSET":
                x_min = y_min = float("inf")
                x_max = y_max = float("-inf")
                other = None
                try:
                    # go through all rows, compute x min/max, y min/max
                    for row in self.to_dicts():
                        curve_instance = row[col_name]
                        x_min = min(min(curve_instance.x), x_min)
                        x_max = max(max(curve_instance.x), x_max)
                        y_min = min(min(curve_instance.y), y_min)
                        y_max = max(max(curve_instance.y), y_max)
                    other = str(
                        {
                            "x_min": x_min,
                            "x_max": x_max,
                            "y_min": y_min,
                            "y_max": y_max,
                        }
                    )
                except Exception:
                    LOGGER.info("can't compute curve stats on row %s", col_name)

                # min, max, avg, variance, total, stddev, other, name
                data.append(
                    [
                        None,
                        None,
                        None,
                        None,
                        None,
                        None,
                        other,
                        col_name,
                    ]
                )
            else:
                # min, max, avg, variance, total, stddev, other, name
                data.append(
                    [
                        None,
                        None,
                        None,
                        None,
                        None,
                        None,
                        None,
                        col_name,
                    ]
                )

        cursor = self.conn.cursor()
        for row in data:
            cursor.execute(insert_metadata_sql, row)
        self.conn.commit()

    def _log_and_serialize_data(self):
        """
        Log and serialize each row.
        """
        return [
            {
                column_name: self._log_and_serialize_item(value, column_name)
                for (column_name, value) in row_dict.items()
            }
            for row_dict in self._data
        ]

    def _log_and_serialize_item(self, item, column_name):
        """
        Log and serialize each column of data.
        """
        if is_null(item):
            return None

        ctype = self._get_type(item)

        if ctype in DATAGRID_TYPES:
            return DATAGRID_TYPES[ctype]["serialize"](self, item)
        else:
            raise ValueError(
                "unable to serialize %r in column %r" % (item, column_name)
            )

    def _log(self, asset_id, asset_type, asset_data, metadata):
        """
        Log the asset. As a side-effect, possibly create a thumbnail.

        NOTE: asset_thumbnail is:
            * bytes, if there is one
            * None, if one hasn't been made yet
            * "", if you should use original
        """
        if asset_id not in self._asset_id_cache:
            # Possible recusion, just on metadata:
            json_string = _convert_with_assets_to_json(metadata, self)
            # Log to database
            # If we should make a thumbnail, do it
            if self.create_thumbnails and asset_type in ["Image"]:
                ## FIXME: check metadata "source" to retrieve from file or URL
                asset_thumbnail = generate_thumbnail(asset_data)
            else:
                asset_thumbnail = None  # means one hasn't been created yet
            self.cursor.execute(
                "INSERT INTO assets (asset_id, asset_type, asset_data, asset_metadata, asset_thumbnail) VALUES (?, ?, ?, ?, ?);",
                [asset_id, asset_type, asset_data, json_string, asset_thumbnail],
            )
            self._asset_id_cache.add(asset_id)<|MERGE_RESOLUTION|>--- conflicted
+++ resolved
@@ -99,11 +99,7 @@
     return json.dumps(metadata, cls=_createAssetEncoder(datagrid))
 
 
-<<<<<<< HEAD
-class DataGrid:
-=======
 class DataGrid():
->>>>>>> a803b214
     """
     DataGrid instances have the following atrributes:
 
