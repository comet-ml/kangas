--- conflicted
+++ resolved
@@ -218,14 +218,10 @@
 
 
 def SPLIT(string, delim=None, maxsplit=-1):
-<<<<<<< HEAD
-    return str(string.split(delim, maxsplit))
-=======
     if string:
         return str(string.split(delim, maxsplit))
     else:
         return ""
->>>>>>> 2e7e0a1b
 
 
 def KEYS_OF(obj):
@@ -390,10 +386,6 @@
     conn = sqlite3.connect(db_path)
     rows = conn.execute("SELECT name, other from metadata;")
     results = defaultdict(set)
-<<<<<<< HEAD
-    for row in rows:
-        name, other = row
-=======
     constructs = [
         "AVG()",
         "COUNT()",
@@ -464,29 +456,12 @@
     for row in rows:
         name, other = row
         name = name if not name.endswith("--metadata") else name[:-10]
->>>>>>> 2e7e0a1b
         if other:
             try:
                 other = json.loads(row[1])
             except Exception:
                 continue
             if "completions" in other:
-<<<<<<< HEAD
-                all_comp = other["completions"].keys()
-                for comp in all_comp:
-                    comp = comp if comp != "" else "."
-                    name = name if not name.endswith("--metadata") else name[:-10]
-                    path, item = comp.rsplit(".", 1)
-                    if item and all(ch in VALID_CHARS for ch in item):
-                        if not path.startswith("."):
-                            path = "." + path
-                        if not path.endswith("."):
-                            path = path + "."
-                        results['{"%s"}%s' % (name, path)].add(item)
-    return {key: sorted(list(value)) for key, value in results.items()}
-
-
-=======
                 for comp in other["completions"].keys():
                     types = other["completions"][comp]
                     if comp == "":
@@ -553,7 +528,6 @@
 """
 
 
->>>>>>> 2e7e0a1b
 def get_metadata(conn):
     try:
         return _get_metadata(conn)
